--- conflicted
+++ resolved
@@ -75,8 +75,6 @@
 {
   try {
     int err = 1;
-<<<<<<< HEAD
-=======
     {
       vpColVector c(6, 1);
       vpRowVector r(6, 1);
@@ -88,7 +86,6 @@
       if (test("M2", M2, bench) == false)
         return err;
     }
->>>>>>> 729308e1
     {
       vpMatrix M(4,5);
       int val = 0;
