/****************************************************************************
 *
 * ViSP, open source Visual Servoing Platform software.
 * Copyright (C) 2005 - 2019 by Inria. All rights reserved.
 *
 * This software is free software; you can redistribute it and/or modify
 * it under the terms of the GNU General Public License as published by
 * the Free Software Foundation; either version 2 of the License, or
 * (at your option) any later version.
 * See the file LICENSE.txt at the root directory of this source
 * distribution for additional information about the GNU GPL.
 *
 * For using ViSP with software that can not be combined with the GNU
 * GPL, please contact Inria about acquiring a ViSP Professional
 * Edition License.
 *
 * See http://visp.inria.fr for more information.
 *
 * This software was developed at:
 * Inria Rennes - Bretagne Atlantique
 * Campus Universitaire de Beaulieu
 * 35042 Rennes Cedex
 * France
 *
 * If you have questions regarding the use of this file, please contact
 * Inria at visp@inria.fr
 *
 * This file is provided AS IS with NO WARRANTY OF ANY KIND, INCLUDING THE
 * WARRANTY OF DESIGN, MERCHANTABILITY AND FITNESS FOR A PARTICULAR PURPOSE.
 *
 * Description:
 * Directory management.
 *
 * Authors:
 * Fabien Spindler
 *
 *****************************************************************************/

#ifndef vpIoTools_HH
#define vpIoTools_HH

/*!
  \file vpIoTools.h
  \brief File and directories basic tools.
 */

#include <visp3/core/vpConfig.h>

#include <iostream>
#include <sstream>
#include <stdlib.h>
#include <string>
#include <vector>
#include <visp3/core/vpColor.h>
#include <stdint.h> //for uint32_t related types ; works also with >= VS2010 / _MSC_VER >= 1600

/*!
  \class vpIoTools
  \ingroup group_core_files_io
  \brief File and directories basic tools.

  The example below shows how to manipulate the functions of this
  class to create first a directory which name corresponds to the user
  name and then create a file in this directory.

  \code
#include <iostream>
#include <string>
#include <fstream>
#include <visp3/core/vpIoTools.h>

int main()
{
  std::string username;
  vpIoTools::getUserName(username);

  // Test if a username directory exist. If no try to create it
  if (vpIoTools::checkDirectory(username) == false) {
     try {
       // Create a directory with name "username"
       vpIoTools::makeDirectory(username);
     }
     catch (...) {
       std::cout << "Cannot create " << username << " directory" << std::endl;
       return false;
     }
   }
  // Create a empty filename with name "username/file.txt"
  std::ofstream f;
  std::string filename = username + "/file.txt";
  // Under Windows converts the filename string into "username\\file.txt"
  filename = vpIoTools::path(filename);
  std::cout << "Create: " << filename << std::endl;
  f.open(filename.c_str());
  f.close();

  // Rename the file
  std::string newfilename = username + "/newfile.txt";
  std::cout << "Rename: " << filename << " in: " << newfilename << std::endl;
  if (vpIoTools::rename(filename, newfilename) == false)
    std::cout << "Unable to rename: " << filename << std::endl;

  // Remove the file
  std::cout << "Remove: " << newfilename << std::endl;
  if (vpIoTools::remove(newfilename) == false)
    std::cout << "Unable to remove: " << newfilename << std::endl;
}
  \endcode

  The example below shows how to read a configuration file and how to create a name
  for experiment files. We assume the following file "/home/user/demo/config.txt" :
  \code
expNumber 2
save 0
lambda 0.4
use2D 0
use3D 1
  \endcode

  \code
#include <iostream>
#include <string>
#include <visp3/core/vpIoTools.h>

int main()
{
  // reading configuration file
  vpIoTools::loadConfigFile("/home/user/demo/config.txt");
  std::string nExp;vpIoTools::readConfigVar("expNumber", nExp); // nExp <- "2"
  double lambda;vpIoTools::readConfigVar("lambda", lambda);     // lambda <- 0.4
  bool use2D;vpIoTools::readConfigVar("use2D", use2D);          // use2D <- false
  bool use3D;vpIoTools::readConfigVar("use3D", use3D);          // use3D <- true
  bool doSave;vpIoTools::readConfigVar("save", doSave);         //  doSave <- false

  // creating name for experiment files
  vpIoTools::setBaseDir("/home/user/data");
  // full name <- "/home/user/data/exp2"
  vpIoTools::setBaseName("exp" + nExp);
  // full name <- "/home/user/data/exp2" since use2D==false
  vpIoTools::addNameElement("2D", use2D);
  // full name <- "/home/user/data/exp2_3D"
  vpIoTools::addNameElement("3D", use3D);
  // full name <- "/home/user/data/exp2_3D_lambda0.4"
  vpIoTools::addNameElement("lambda", lambda);

  // Saving file.Would copy "/home/user/demo/config.txt" to
  // "/home/user/data/exp2_3D_lambda0.4_config.txt" if doSave was true
  vpIoTools::saveConfigFile(doSave);
  // create sub directory
  vpIoTools::createBaseNamePath();  // creates "/home/user/data/exp2_3D_lambda0.4/"
}
  \endcode

 */

class VISP_EXPORT vpIoTools
{

public:
  static const std::string &getBuildInformation();
  static void getUserName(std::string &username);
  static std::string getUserName();
  static std::string getenv(const std::string &env);
  static std::string getViSPImagesDataPath();
  static void getVersion(const std::string &version, unsigned int &major, unsigned int &minor, unsigned int &patch);
  static bool checkDirectory(const std::string &dirname);
  static bool checkFifo(const std::string &filename);
  static bool checkFilename(const std::string &filename);
  static bool copy(const std::string &src, const std::string &dst);

<<<<<<< HEAD
  static void makeDirectory(const char *dirname);
  static void makeDirectory(const std::string &dirname);
  static void makeFifo(const std::string &dirname);
  static std::string makeTempDirectory(const std::string &dirname);
  static bool remove(const char *filename);
=======
  static void makeDirectory(const std::string &dirname);
  static void makeFifo(const std::string &dirname);
  static std::string makeTempDirectory(const std::string &dirname);
  static std::string path(const std::string &pathname);
>>>>>>> 0f1739b5
  static bool remove(const std::string &filename);
  static bool rename(const std::string &oldfilename, const std::string &newfilename);

  /*!
         Define the directory separator character, backslash ('\') for windows
     platform or slash ('/') otherwise.
   */
  static const char separator =
#if defined(_WIN32)
      '\\';
#else
      '/';
#endif

  static std::string getAbsolutePathname(const std::string &pathname);
  static std::string getFileExtension(const std::string &pathname, const bool checkFile = false);
  static std::string getName(const std::string &pathname);
  static std::string getNameWE(const std::string &pathname);
  static std::string getParent(const std::string &pathname);
  static std::string createFilePath(const std::string &parent, const std::string &child);
  static bool isAbsolutePathname(const std::string &pathname);
  static bool isSamePathname(const std::string &pathname1, const std::string &pathname2);
  static std::pair<std::string, std::string> splitDrive(const std::string &pathname);
  static std::vector<std::string> splitChain(const std::string &chain, const std::string &sep);
  static std::vector<std::string> getDirFiles(const std::string &dirname);

  /*!
    @name Configuration file parsing
  */
  //@{
  // read configuration file
  static bool loadConfigFile(const std::string &confFile);
  static bool readConfigVar(const std::string &var, float &value);
  static bool readConfigVar(const std::string &var, double &value);
  static bool readConfigVar(const std::string &var, int &value);
  static bool readConfigVar(const std::string &var, unsigned int &value);
  static bool readConfigVar(const std::string &var, bool &value);
  static bool readConfigVar(const std::string &var, std::string &value);
  static bool readConfigVar(const std::string &var, vpColor &value);
  static bool readConfigVar(const std::string &var, vpArray2D<double> &value, const unsigned int &nCols = 0,
                            const unsigned int &nRows = 0);

  // construct experiment filename & path
  static void setBaseName(const std::string &s);
  static void setBaseDir(const std::string &dir);
  static void addNameElement(const std::string &strTrue, const bool &cond = true, const std::string &strFalse = "");
  static void addNameElement(const std::string &strTrue, const double &val);
  static std::string getBaseName();
  static std::string getFullName();

  // write files
  static void saveConfigFile(const bool &actuallySave = true);
  static void createBaseNamePath(const bool &empty = false);
  //@}

  static void readBinaryValueLE(std::ifstream &file, int16_t &short_value);
  static void readBinaryValueLE(std::ifstream &file, uint16_t &ushort_value);
  static void readBinaryValueLE(std::ifstream &file, int32_t &int_value);
  static void readBinaryValueLE(std::ifstream &file, uint32_t &int_value);
  static void readBinaryValueLE(std::ifstream &file, float &float_value);
  static void readBinaryValueLE(std::ifstream &file, double &double_value);

  static void writeBinaryValueLE(std::ofstream &file, const int16_t short_value);
  static void writeBinaryValueLE(std::ofstream &file, const uint16_t ushort_value);
  static void writeBinaryValueLE(std::ofstream &file, const int32_t int_value);
  static void writeBinaryValueLE(std::ofstream &file, const uint32_t int_value);
  static void writeBinaryValueLE(std::ofstream &file, const float float_value);
  static void writeBinaryValueLE(std::ofstream &file, const double double_value);

  static bool parseBoolean(std::string input);
  static std::string trim(std::string s);

protected:
  static std::string baseName;
  static std::string baseDir;
  static std::string configFile;
  static std::vector<std::string> configVars;
  static std::vector<std::string> configValues;

#ifndef DOXYGEN_SHOULD_SKIP_THIS
  static int mkdir_p(const char *path, const int mode);
#endif // #ifndef DOXYGEN_SHOULD_SKIP_THIS
};
#endif<|MERGE_RESOLUTION|>--- conflicted
+++ resolved
@@ -168,18 +168,11 @@
   static bool checkFilename(const std::string &filename);
   static bool copy(const std::string &src, const std::string &dst);
 
-<<<<<<< HEAD
-  static void makeDirectory(const char *dirname);
-  static void makeDirectory(const std::string &dirname);
-  static void makeFifo(const std::string &dirname);
-  static std::string makeTempDirectory(const std::string &dirname);
-  static bool remove(const char *filename);
-=======
   static void makeDirectory(const std::string &dirname);
   static void makeFifo(const std::string &dirname);
   static std::string makeTempDirectory(const std::string &dirname);
   static std::string path(const std::string &pathname);
->>>>>>> 0f1739b5
+
   static bool remove(const std::string &filename);
   static bool rename(const std::string &oldfilename, const std::string &newfilename);
 
