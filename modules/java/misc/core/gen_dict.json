{
	"ToStringSupport" : [
    "VpMatrix",
    "VpColVector",
    "VpRowVector",
    "VpCameraParameters",
    "VpHomogeneousMatrix",
    "VpRotationVector",
    "VpPoint"
	],
    "module_imports": [ "java.lang.String" ],
    "class_ignore_list" : [
      "vpClient",
      "vpRequest",
      "vpNetwork",
      "vpServer",
      "vpUDPClient",
		  "vpUDPServer",
		  "vpSerial",
		  "vpIoTools",
		  "vpCPUFeatures"
    ],
<<<<<<< HEAD
	"ManualFuncs" : {
    "VpColVector" : {
      "insert" : {"j_code" : [""], "cpp_code" : [""], "jn_code" : [""]} 
    },
    "VpPoint" : {
      "getWorldCoordinates" : {    
        "j_code" : [
          "//",
          "// C++:  vpColVector getWorldCoordinates()",
          "//\n",
          "//javadoc: VpPoint::getWorldCoordinates()\n",
          "public  VpColVector getWorldCoordinates()",
          "{",
          "    VpColVector retVal = new VpColVector(getWorldCoordinates_2(nativeObj));",
          "    return retVal;",
          "}"
        ],
        "cpp_code" : [
          "//",
          "//  vpColVector getWorldCoordinates()",
          "//\n\n",
          "JNIEXPORT jlong JNICALL Java_org_visp_core_VpPoint_getWorldCoordinates_12 (JNIEnv*, jclass, jlong);\n",
          "JNIEXPORT jlong JNICALL Java_org_visp_core_VpPoint_getWorldCoordinates_12",
          "  (JNIEnv* env, jclass , jlong self)",
          "{",
          "  static const char method_name[] = \"core::getWorldCoordinates_12()\";",
          "  try {",
          "    LOGD(\"%s\", method_name);",
          "    vpPoint* me = (vpPoint*) self; //TODO: check for NULL",
          "    vpColVector _retval_ = me->getWorldCoordinates(  );",
          "    return (jlong) new vpColVector(_retval_);",
          "  } catch(const std::exception &e) {",
          "    throwJavaException(env, &e, method_name);",
          "  } catch (...) {",
          "    throwJavaException(env, 0, method_name);",
          "  }",
          "  return 0;",
          "}"  
        ],
        "jn_code" : [
          "// C++:  vpColVector getWorldCoordinates()",
          "private static native long getWorldCoordinates_2(long nativeObj);"
        ]
      }
    },
    "VpMatrix" : {
      "det" : {"j_code" : [""], "cpp_code" : [""], "jn_code" : [""]},
=======
	  "ManualFuncs" : {
      "VpColVector" : {
        "insert" : {"j_code" : [""], "cpp_code" : [""], "jn_code" : [""]},
        "toStdVector" : {"j_code" : [""], "cpp_code" : [""], "jn_code" : [""]}
      },
      "VpRowVector" : {
        "toStdVector" : {"j_code" : [""], "cpp_code" : [""], "jn_code" : [""]}
     	},
      "VpRotationVector" : {
        "toStdVector" : {"j_code" : [""], "cpp_code" : [""], "jn_code" : [""]}
     	},
      "VpMatrix" : {
        "det" : {"j_code" : [""], "cpp_code" : [""], "jn_code" : [""]},
>>>>>>> 21290bc0

        "detByLUGsl" : {"j_code" : [""], "cpp_code" : [""], "jn_code" : [""]},
        "svdGsl" : {"j_code" : [""], "cpp_code" : [""], "jn_code" : [""]},
        "pseudoInverseGsl" : {"j_code" : [""], "cpp_code" : [""], "jn_code" : [""]},
        "inverseByLUGsl" : {"j_code" : [""], "cpp_code" : [""], "jn_code" : [""]},

        "detByLUOpenCV" : {"j_code" : [""], "cpp_code" : [""], "jn_code" : [""]},
        "inverseByOpenCV" : {"j_code" : [""], "cpp_code" : [""], "jn_code" : [""]},
        "svdOpenCV" : {"j_code" : [""], "cpp_code" : [""], "jn_code" : [""]},
        "inverseByCholeskyOpenCV" : {"j_code" : [""], "cpp_code" : [""], "jn_code" : [""]},

        "detByLUEigen3" : {"j_code" : [""], "cpp_code" : [""], "jn_code" : [""]},
        "inverseByLUEigen3" : {"j_code" : [""], "cpp_code" : [""], "jn_code" : [""]},
        "inverseByEigen3" : {"j_code" : [""], "cpp_code" : [""], "jn_code" : [""]},
        "svdEigen3" : {"j_code" : [""], "cpp_code" : [""], "jn_code" : [""]},
        "pseudoInverseEigen3" : {"j_code" : [""], "cpp_code" : [""], "jn_code" : [""]}
      }
	  },
    "type_dict" : {
        "vpMatrix": {
            "j_type": "VpMatrix",
            "jn_args": [
                [
                    "__int64",
                    ".nativeObj"
                ]
            ],
            "jn_type": "long",
            "jni_type": "jlong",
            "jni_var": "vpMatrix& %(n)s = *((vpMatrix*)%(n)s_nativeObj)",
            "suffix": "J",
            "j_import": "org.visp.core.VpMatrix"
        },
		"vpCameraParameters": {
            "j_type": "VpCameraParameters",
            "jn_args": [
                [
                    "__int64",
                    ".nativeObj"
                ]
            ],
            "jn_type": "long",
            "jni_type": "jlong",
            "jni_var": "vpCameraParameters& %(n)s = *((vpCameraParameters*)%(n)s_nativeObj)",
            "suffix": "J",
            "j_import": "org.visp.core.VpCameraParameters"
        },
		"vpArray2D": {
            "j_type": "VpArray2D",
            "jn_args": [
                [
                    "__int64",
                    ".nativeObj"
                ]
            ],
            "jn_type": "long",
            "jni_type": "jlong",
            "jni_var": "vpArray2D<double>& %(n)s = *((vpArray2D<double>*)%(n)s_nativeObj)",
            "suffix": "J",
            "j_import": "org.visp.core.VpArray2D"
        },
		"vpImage_char": {
            "j_type": "VpImageUChar",
            "jn_args": [
                [
                    "__int64",
                    ".nativeObj"
                ]
            ],
            "jn_type": "long",
            "jni_type": "jlong",
            "jni_var": "vpImage<unsigned char>& %(n)s = *((vpImage<unsigned char>*)%(n)s_nativeObj)",
            "suffix": "J",
            "j_import": "org.visp.core.VpImageUChar"
        },
		"vpImage_vpRGBa": {
            "j_type": "VpImageRGBa",
            "jn_args": [
                [
                    "__int64",
                    ".nativeObj"
                ]
            ],
            "jn_type": "long",
            "jni_type": "jlong",
            "jni_var": "vpImage<vpRGBa>& %(n)s = *((vpImage<vpRGBa>*)%(n)s_nativeObj)",
            "suffix": "J",
            "j_import": "org.visp.core.VpImageRGBa"
        },
        "Moments": {
            "j_type": "Moments",
            "jn_args": [
                [
                    "double",
                    ".m00"
                ],
                [
                    "double",
                    ".m10"
                ],
                [
                    "double",
                    ".m01"
                ],
                [
                    "double",
                    ".m20"
                ],
                [
                    "double",
                    ".m11"
                ],
                [
                    "double",
                    ".m02"
                ],
                [
                    "double",
                    ".m30"
                ],
                [
                    "double",
                    ".m21"
                ],
                [
                    "double",
                    ".m12"
                ],
                [
                    "double",
                    ".m03"
                ]
            ],
            "jni_type": "jdoubleArray",
            "jni_var": "Moments %(n)s(%(n)s_m00, %(n)s_m10, %(n)s_m01, %(n)s_m20, %(n)s_m11, %(n)s_m02, %(n)s_m30, %(n)s_m21, %(n)s_m12, %(n)s_m03)",
            "suffix": "DDDDDDDDDD"
        },
        "string": {
            "j_type": "String",
            "jn_type": "String",
            "jni_name": "n_%(n)s",
            "jni_type": "jstring",
            "jni_var": "const char* utf_%(n)s = env->GetStringUTFChars(%(n)s, 0); string n_%(n)s( utf_%(n)s ? utf_%(n)s : \"\" ); env->ReleaseStringUTFChars(%(n)s, utf_%(n)s)",
            "suffix": "Ljava_lang_String_2",
            "j_import": "java.lang.String"
        },
        "c_string": {
            "j_type": "String",
            "jn_type": "String",
            "jni_name": "n_%(n)s.c_str()",
            "jni_type": "jstring",
            "jni_var": "const char* utf_%(n)s = env->GetStringUTFChars(%(n)s, 0); string n_%(n)s( utf_%(n)s ? utf_%(n)s : \"\" ); env->ReleaseStringUTFChars(%(n)s, utf_%(n)s)",
            "suffix": "Ljava_lang_String_2",
            "j_import": "java.lang.String"
        },
        "size_t": {
            "j_type": "long",
            "jn_type": "long",
            "jni_type": "jlong",
            "suffix": "J"
        },
        "vector_vpMatrix": {
            "j_type": "List<VpMatrix>",
            "jn_type": "long[]",
            "jni_type": "jlongArray",
            "jni_var": "std::vector<vpMatrix> %(n)s",
            "suffix": "J",
            "v_type": "vpMatrix",
            "j_import": "org.visp.core.VpMatrix"
        },        
		"vpContour": {
            "j_type": "VpContour",
            "jn_args": [
                [
                    "__int64",
                    ".nativeObj"
                ]
            ],
            "jn_type": "long",
            "jni_type": "jlong",
            "jni_var": "vpContour& %(n)s = *((vpContour*)%(n)s_nativeObj)",
            "suffix": "J",
            "j_import": "org.visp.core.VpContour"
        },
        "vpColVector": {
            "j_type": "VpColVector",
            "jn_args": [
                [
                    "__int64",
                    ".nativeObj"
                ]
            ],
            "jn_type": "long",
            "jni_type": "jlong",
            "jni_var": "vpColVector& %(n)s = *((vpColVector*)%(n)s_nativeObj)",
            "suffix": "J",
            "j_import": "org.visp.core.VpColVector"
        },
        "vector_vpColVector": {
            "j_type": "List<VpColVector>",
            "jn_type": "long[]",
            "jni_type": "jlongArray",
            "jni_var": "std::vector<vpColVector> %(n)s",
            "suffix": "J",
            "v_type": "vpColVector",
            "j_import": "org.visp.core.VpColVector"
        }, 
        "vpRowVector": {
            "j_type": "VpRowVector",
            "jn_args": [
                [
                    "__int64",
                    ".nativeObj"
                ]
            ],
            "jn_type": "long",
            "jni_type": "jlong",
            "jni_var": "vpRowVector& %(n)s = *((vpRowVector*)%(n)s_nativeObj)",
            "suffix": "J",
            "j_import": "org.visp.core.VpRowVector"
        },
        "vpHomogeneousMatrix": {
            "j_type": "VpHomogeneousMatrix",
            "jn_args": [
                [
                    "__int64",
                    ".nativeObj"
                ]
            ],
            "jn_type": "long",
            "jni_type": "jlong",
            "jni_var": "vpHomogeneousMatrix& %(n)s = *((vpHomogeneousMatrix*)%(n)s_nativeObj)",
            "suffix": "J",
            "j_import": "org.visp.core.VpHomogeneousMatrix"
        },        
		"vector_vpHomogeneousMatrix": {
            "j_type": "List<VpHomogeneousMatrix>",
            "jn_type": "long[]",
            "jni_type": "jlongArray",
            "jni_var": "std::vector<vpHomogeneousMatrix> %(n)s",
            "suffix": "J",
            "v_type": "vpHomogeneousMatrix",
            "j_import": "org.visp.core.VpHomogeneousMatrix"
        },   
	     "vpRotationVector": {
            "j_type": "VpRotationVector",
            "jn_args": [
                [
                    "__int64",
                    ".nativeObj"
                ]
            ],
            "jn_type": "long",
            "jni_type": "jlong",
            "jni_var": "vpRotationVector& %(n)s = *((vpRotationVector*)%(n)s_nativeObj)",
            "suffix": "J",
            "j_import": "org.visp.core.VpRotationVector"
        },
        "vector_double": {
            "j_type": "double[]",
            "jn_type": "double[]",
            "jni_type": "jdoubleArray",
            "jni_var": "std::vector<double> %(n)s",
            "suffix": "[D",
            "v_type": "double"
        },
        "vector_float": {
            "j_type": "float[]",
            "jn_type": "float[]",
            "jni_type": "jfloatArray",
            "jni_var": "std::vector<float> %(n)s",
            "suffix": "[F",
            "v_type": "float"
        },
        "vector_int": {
            "j_type": "int[]",
            "jn_type": "int[]",
            "jni_type": "jintArray",
            "jni_var": "std::vector<int> %(n)s",
            "suffix": "[I",
            "v_type": "int"
        }
    }
}<|MERGE_RESOLUTION|>--- conflicted
+++ resolved
@@ -20,12 +20,9 @@
 		  "vpIoTools",
 		  "vpCPUFeatures"
     ],
-<<<<<<< HEAD
-	"ManualFuncs" : {
-    "VpColVector" : {
-      "insert" : {"j_code" : [""], "cpp_code" : [""], "jn_code" : [""]} 
-    },
-    "VpPoint" : {
+
+  "ManualFuncs" : {
+      "VpPoint" : {
       "getWorldCoordinates" : {    
         "j_code" : [
           "//",
@@ -64,12 +61,7 @@
           "// C++:  vpColVector getWorldCoordinates()",
           "private static native long getWorldCoordinates_2(long nativeObj);"
         ]
-      }
-    },
-    "VpMatrix" : {
-      "det" : {"j_code" : [""], "cpp_code" : [""], "jn_code" : [""]},
-=======
-	  "ManualFuncs" : {
+      },
       "VpColVector" : {
         "insert" : {"j_code" : [""], "cpp_code" : [""], "jn_code" : [""]},
         "toStdVector" : {"j_code" : [""], "cpp_code" : [""], "jn_code" : [""]}
@@ -82,7 +74,7 @@
      	},
       "VpMatrix" : {
         "det" : {"j_code" : [""], "cpp_code" : [""], "jn_code" : [""]},
->>>>>>> 21290bc0
+
 
         "detByLUGsl" : {"j_code" : [""], "cpp_code" : [""], "jn_code" : [""]},
         "svdGsl" : {"j_code" : [""], "cpp_code" : [""], "jn_code" : [""]},
